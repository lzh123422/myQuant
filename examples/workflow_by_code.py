--- conflicted
+++ resolved
@@ -3,16 +3,10 @@
 
 import qlib
 from qlib.config import REG_CN
-<<<<<<< HEAD
 from qlib.utils import exists_qlib_data, init_instance_by_config, flatten_dict
-=======
-from qlib.utils import init_instance_by_config, flatten_dict
->>>>>>> 4ff0c4fb
 from qlib.workflow import R
 from qlib.workflow.record_temp import SignalRecord, PortAnaRecord
 from qlib.tests.data import GetData
-from qlib.tests.config import CSI300_BENCH, CSI300_GBDT_TASK
-
 
 if __name__ == "__main__":
 
@@ -21,7 +15,6 @@
     GetData().qlib_data(target_dir=provider_uri, region=REG_CN, exists_skip=True)
     qlib.init(provider_uri=provider_uri, region=REG_CN)
 
-<<<<<<< HEAD
     market = "csi300"
     benchmark = "SH000300"
 
@@ -74,8 +67,6 @@
     model = init_instance_by_config(task["model"])
     dataset = init_instance_by_config(task["dataset"])
 
-=======
->>>>>>> 4ff0c4fb
     port_analysis_config = {
         "executor": {
             "class": "SimulatorExecutor",
@@ -99,7 +90,6 @@
             "start_time": "2017-01-01",
             "end_time": "2020-08-01",
             "account": 100000000,
-<<<<<<< HEAD
             "benchmark": benchmark,
             "exchange_kwargs": {
                 "freq": "day",
@@ -112,21 +102,6 @@
         },
     }
 
-=======
-            "benchmark": CSI300_BENCH,
-            "deal_price": "close",
-            "open_cost": 0.0005,
-            "close_cost": 0.0015,
-            "min_cost": 5,
-            "return_order": True,
-        },
-    }
-
-    # model initialization
-    model = init_instance_by_config(CSI300_GBDT_TASK["model"])
-    dataset = init_instance_by_config(CSI300_GBDT_TASK["dataset"])
-
->>>>>>> 4ff0c4fb
     # NOTE: This line is optional
     # It demonstrates that the dataset can be used standalone.
     example_df = dataset.prepare("train")
